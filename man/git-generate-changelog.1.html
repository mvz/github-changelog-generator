--- conflicted
+++ resolved
@@ -239,11 +239,7 @@
 
 <p>  --exclude-tags x,y,z</p>
 
-<<<<<<< HEAD
 <p>  Changelog will exclude specified tags.</p>
-=======
-<p>   Use HTTP Cache to cache GitHub API requests (useful for large repos) Default is true.</p>
->>>>>>> 0b013f44
 
 <p>  --exclude-tags-regex [REGEX]</p>
 
@@ -338,11 +334,7 @@
 
   <ol class='man-decor man-foot man foot'>
     <li class='tl'></li>
-<<<<<<< HEAD
     <li class='tc'>April 2018</li>
-=======
-    <li class='tc'>March 2018</li>
->>>>>>> 0b013f44
     <li class='tr'>git-generate-changelog(1)</li>
   </ol>
 
