.\" generated with Ronn/v0.7.3
.\" http://github.com/rtomayko/ronn/tree/0.7.3
.
<<<<<<< HEAD
.TH "GIT\-GENERATE\-CHANGELOG" "1" "April 2018" "" ""
=======
.TH "GIT\-GENERATE\-CHANGELOG" "1" "March 2018" "" ""
>>>>>>> 0b013f44
.
.SH "NAME"
\fBgit\-generate\-changelog\fR \- Generate changelog from GitHub
.
.SH "SYNOPSIS"
\fBgit generate\-changelog\fR [\-h|\-\-help] [\-u|\-\-user] [\-p|\-\-project]
.
.SH "DESCRIPTION"
Automatically generate changelog from your tags, issues, labels and pull requests on GitHub\.
.
.SH "OPTIONS"
\-u, \-\-user [USER]
.
.P
Username of the owner of target GitHub repo\.
.
.P
\-p, \-\-project [PROJECT]
.
.P
Name of project on GitHub\.
.
.P
\-t, \-\-token [TOKEN]
.
.P
To make more than 50 requests per hour your GitHub token is required\. You can generate it at: https://github\.com/settings/tokens/new
.
.P
\-f, \-\-date\-format [FORMAT]
.
.P
Date format\. Default is %Y\-%m\-%d\.
.
.P
\-o, \-\-output [NAME]
.
.P
Output file\. To print to STDOUT instead, use blank as path\. Default is CHANGELOG\.md\.
.
.P
\-b, \-\-base [NAME]
.
.P
Optional base file to append generated changes to\.
.
.P
\-\-breaking\-label [LABEL]
.
.P
Set up custom label for breaking changes section\. Default is "\fBBreaking changes:\fR"\.
.
.P
\-\-enhancement\-label [LABEL]
.
.P
Set up custom label for enhancements section\. Default is "\fBImplemented enhancements:\fR"\.
.
.P
\-\-bugs\-label [LABEL]
.
.P
Set up custom label for bug\-fixes section\. Default is "\fBFixed bugs:\fR"\.
.
.P
\-\-deprecated\-label [LABEL]
.
.P
Set up custom label for deprecated section\. Default is "\fBDeprecated:\fR"\.
.
.P
\-\-removed\-label [LABEL]
.
.P
Set up custom label for removed section\. Default is "\fBRemoved:\fR"\.
.
.P
\-\-security\-label [LABEL]
.
.P
Set up custom label for security section\. Default is "\fBSecurity:\fR"\.
.
.P
\-\-issues\-label [LABEL]
.
.P
Set up custom label for closed\-issues section\. Default is "\fBClosed issues:\fR"\.
.
.P
\-\-header\-label [LABEL]
.
.P
Set up custom header label\. Default is "# Changelog"\.
.
.P
\-\-configure\-sections [HASH, STRING]
.
.P
Define your own set of sections which overrides all default sections\.
.
.P
\-\-add\-sections [HASH, STRING]
.
.P
Add new sections but keep the default sections\.
.
.P
\-\-front\-matter [JSON]
.
.P
Add YAML front matter\. Formatted as JSON because it\'s easier to add on the command line\.
.
.P
\-\-pr\-label [LABEL]
.
.P
Set up custom label for pull requests section\. Default is "\fBMerged pull requests:\fR"\.
.
.P
\-\-[no\-]issues
.
.P
Include closed issues in changelog\. Default is true\.
.
.P
\-\-[no\-]issues\-wo\-labels
.
.P
Include closed issues without labels in changelog\. Default is true\.
.
.P
\-\-[no\-]pr\-wo\-labels
.
.P
Include pull requests without labels in changelog\. Default is true\.
.
.P
\-\-[no\-]pull\-requests
.
.P
Include pull\-requests in changelog\. Default is true\.
.
.P
\-\-[no\-]filter\-by\-milestone
.
.P
Use milestone to detect when issue was resolved\. Default is true\.
.
.P
\-\-[no\-]author
.
.P
Add author of pull request at the end\. Default is true\.
.
.P
\-\-usernames\-as\-github\-logins
.
.P
Use GitHub tags instead of Markdown links for the author of an issue or pull\-request\.
.
.P
\-\-unreleased\-only
.
.P
Generate log from unreleased closed issues only\.
.
.P
\-\-[no\-]unreleased
.
.P
Add to log unreleased closed issues\. Default is true\.
.
.P
\-\-unreleased\-label [label]
.
.P
Set up custom label for unreleased closed issues section\. Default is "\fBUnreleased:\fR"\.
.
.P
\-\-[no\-]compare\-link
.
.P
Include compare link (Full Changelog) between older version and newer version\. Default is true\.
.
.P
\-\-include\-labels x,y,z
.
.P
Of the labeled issues, only include the ones with the specified labels\.
.
.P
\-\-exclude\-labels x,y,z
.
.P
Issues with the specified labels will be excluded from changelog\. Default is \'duplicate,question,invalid,wontfix\'\.
.
.P
\-\-breaking\-labels x,y,z
.
.P
Issues with these labels will be added to a new section, called "Breaking changes"\. Default is \'backwards\-incompatible,breaking\'\.
.
.P
\-\-enhancement\-labels x,y,z
.
.P
Issues with the specified labels will be added to "Implemented enhancements" section\. Default is \'enhancement,Enhancement\'\.
.
.P
\-\-bug\-labels x,y,z
.
.P
Issues with the specified labels will be added to "Fixed bugs" section\. Default is \'bug,Bug\'\.
.
.P
\-\-deprecated\-labels x,y,z
.
.P
Issues with the specified labels will be added to a section called "Deprecated"\. Default is \'deprecated,Deprecated\'\.
.
.P
\-\-removed\-labels x,y,z
.
.P
Issues with the specified labels will be added to a section called "Removed"\. Default is \'removed,Removed\'\.
.
.P
\-\-security\-labels x,y,z
.
.P
Issues with the specified labels will be added to a section called "Security fixes"\. Default is \'security,Security\'\.
.
.P
\-\-issue\-line\-labels x,y,z
.
.P
The specified labels will be shown in brackets next to each matching issue\. Use "ALL" to show all labels\. Default is []\.
.
.P
\-\-exclude\-tags x,y,z
.
.P
Changelog will exclude specified tags\.
.
.P
\-\-exclude\-tags\-regex [REGEX]
.
.P
Apply a regular expression on tag names so that they can be excluded, for example: \-\-exclude\-tags\-regex "\.*+\ed{1,}"\.
.
.P
\-\-since\-tag x
.
.P
Changelog will start after specified tag\.
.
.P
\-\-due\-tag x
.
.P
Changelog will end before specified tag\.
.
.P
\-\-max\-issues [NUMBER]
.
.P
Maximum number of issues to fetch from GitHub\. Default is unlimited\.
.
.P
\-\-release\-url [URL]
.
.P
The URL to point to for release links, in printf format (with the tag as variable)\.
.
.P
\-\-github\-site [URL]
.
.P
The Enterprise GitHub site where your project is hosted\.
.
.P
\-\-github\-api [URL]
.
.P
The enterprise endpoint to use for your GitHub API\.
.
.P
\-\-simple\-list
.
.P
Create a simple list from issues and pull requests\. Default is false\.
.
.P
\-\-future\-release [RELEASE\-VERSION]
.
.P
Put the unreleased changes in the specified release number\.
.
.P
\-\-release\-branch [RELEASE\-BRANCH]
.
.P
Limit pull requests to the release branch, such as master or release\.
.
.P
\-\-http\-cache
.
.P
<<<<<<< HEAD
Use HTTP Cache to cache GitHub API requests (useful for large repos)\. Default is true\.
=======
Use HTTP Cache to cache GitHub API requests (useful for large repos) Default is true\.
>>>>>>> 0b013f44
.
.P
\-\-[no\-]cache\-file [CACHE\-FILE]
.
.P
Filename to use for cache\. Default is github\-changelog\-http\-cache in a temporary directory\.
.
.P
\-\-cache\-log [CACHE\-LOG]
.
.P
Filename to use for cache log\. Default is github\-changelog\-logger\.log in a temporary directory\.
.
.P
\-\-ssl\-ca\-file [PATH]
.
.P
Path to cacert\.pem file\. Default is a bundled lib/github_changelog_generator/ssl_certs/cacert\.pem\. Respects SSL_CA_PATH\.
.
.P
\-\-require file1\.rb,file2\.rb
.
.P
Paths to Ruby file(s) to require before generating changelog\.
.
.P
\-\-[no\-]verbose
.
.P
Run verbosely\. Default is true\.
.
.P
\-v, \-\-version
.
.P
Print version number\.
.
.P
\-h, \-\-help
.
.P
Displays Help\.
.
.SH "REBASED COMMITS"
GitHub pull requests that have been merged whose merge commit SHA has been modified through rebasing, cherry picking, or some other method may be tracked via a special comment on GitHub\. Git commit SHAs found in comments on pull requests matching the regular expression \fB/rebased commit: ([0\-9a\-f]{40})/i\fR will be used in place of the original merge SHA when being added to the changelog\.
.
.SH "EXAMPLES"
.
.SH "AUTHOR"
Written by Petr Korolev sky4winder@gmail\.com
.
.SH "REPORTING BUGS"
<\fIhttps://github\.com/skywinder/github\-changelog\-generator/issues\fR>
.
.SH "SEE ALSO"
<\fIhttps://github\.com/skywinder/github\-changelog\-generator/\fR><|MERGE_RESOLUTION|>--- conflicted
+++ resolved
@@ -1,11 +1,7 @@
 .\" generated with Ronn/v0.7.3
 .\" http://github.com/rtomayko/ronn/tree/0.7.3
 .
-<<<<<<< HEAD
 .TH "GIT\-GENERATE\-CHANGELOG" "1" "April 2018" "" ""
-=======
-.TH "GIT\-GENERATE\-CHANGELOG" "1" "March 2018" "" ""
->>>>>>> 0b013f44
 .
 .SH "NAME"
 \fBgit\-generate\-changelog\fR \- Generate changelog from GitHub
@@ -314,11 +310,7 @@
 \-\-http\-cache
 .
 .P
-<<<<<<< HEAD
 Use HTTP Cache to cache GitHub API requests (useful for large repos)\. Default is true\.
-=======
-Use HTTP Cache to cache GitHub API requests (useful for large repos) Default is true\.
->>>>>>> 0b013f44
 .
 .P
 \-\-[no\-]cache\-file [CACHE\-FILE]
